--- conflicted
+++ resolved
@@ -617,14 +617,9 @@
       'release_bot', 'x64', 'gcmole'],
     'release_x64_msvc': [
       'release_bot_no_reclient', 'x64', 'minimal_symbols', 'msvc'],
-<<<<<<< HEAD
     'release_x64_correctness_fuzzer_turboshaft_csa' : [
       'release_bot', 'x64', 'v8_correctness_fuzzer',
       'v8_enable_turboshaft_csa'],
-=======
-    'release_x64_correctness_fuzzer' : [
-      'release_bot', 'x64', 'v8_correctness_fuzzer'],
->>>>>>> de06bf31
     'release_x64_disable_runtime_call_stats': [
       'release_bot', 'x64', 'v8_disable_runtime_call_stats'],
     'release_x64_fuchsia': [
@@ -693,21 +688,14 @@
     # Debug configs for x64.
     'debug_x64': [
       'debug_bot', 'x64'],
-<<<<<<< HEAD
-    'debug_x64_asan_turboshaft_csa': [
+
+'debug_x64_asan_turboshaft_csa': [
       'debug_bot', 'x64', 'asan', 'lsan', 'v8_enable_turboshaft_csa'],
     'debug_x64_asan_centipede': [
       'debug_bot', 'x64', 'asan', 'use_centipede'],
     'debug_x64_asan_no_lsan_static_turboshaft_csa': [
       'debug', 'static', 'reclient', 'v8_enable_slow_dchecks',
       'v8_optimized_debug', 'x64', 'asan', 'v8_enable_turboshaft_csa'],
-=======
-    'debug_x64_asan': [
-      'debug_bot', 'x64', 'asan', 'lsan'],
-    'debug_x64_asan_no_lsan_static': [
-      'debug', 'static', 'reclient', 'v8_enable_slow_dchecks', 'v8_optimized_debug',
-      'x64', 'asan'],
->>>>>>> de06bf31
     'debug_x64_conservative_stack_scanning': [
       'debug_bot', 'x64', 'conservative_stack_scanning'],
     'debug_x64_coverage': [
